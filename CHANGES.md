# Changes

## Development

* Add support for YAML data and configuration files (#116)
<<<<<<< HEAD
* Add a Cromwell Server executor (thanks @pamagee!)
=======
* Add ability to specify tests in JSON/WDL (#117)
>>>>>>> ef495bad

## v1.3.0 (2020.02.14)

* Added support for testing workflows on DNAnexus using [dxWDL](https://github.com/dnanexus/dxWDL)
* Using DNAnexus-related features will cause the user to be automatically logged in to their account if not already logged in (log-in is interactive unless account credentials or a token are specified in the config file)
* Enhanced support for [miniwdl]() and made it the default executor (to configure different default executor(s), see the [manual](https://pytest-wdl.readthedocs.io/en/stable/manual.html#configuration))
* Generate requirements.txt using `pip freeze`. Note that miniwdl is pegged to a specific version (0.6.4) because we depend on internal functionality; this limitation will be fixed in a future release
* Many improvements to the manual (thanks @mlin for suggestions), including a new "quickstart" example project
* Bugfix: within-project local data file resolution was implemented incorrectly for the case where there are packages (i.e. `__init__.py` files) in the `tests/` folder - it is now fixed.
    
## v1.2.1 (2019.12.12)

* Fixes #93 - ensures parent directories exist when localizing a file

## v1.2.0 (2019.12.04)

* Fix #86 - enable test_data.json file to be located in the same directory as the WDL file
* When comparing BAM files, by default only compare HD, SQ, and RG headers
* Enhance the error message that is displayed when a workflow fails
* Add ability to validate data file digests
* Optionally show progress bar when downloading data file
* Update miniwdl minimum version to 0.5.2, and update the miniwdl executor to use `docker swarm`
* Update xphyle minimum version to 4.1.3
* Other bugfixes

## v1.1.1 (2019.09.27)

* Fixes `license` entry in `setup.py` for proper rendering to release to PyPI.

## v1.1 (2019.09.26)

* Add ability to create executor plugins
* Add ability to specify which executor (including multiple executors) to use by default and on a test-specific basis
* Add experimental support for [Miniwdl](https://github.com/chanzuckerberg/miniwdl) executor
* Swtich from delegator.py to [subby](https://github.com/jdidion/subby) for executing subprocesses
* Fixes for path finding - test data and imports are now resolved correctly in the cases of "standard" project setups
* Tests are isolated from any local configuration
* Added ability to specify custom URL scheme handlers, and added a handler for files hosted on DNAnexus
* Fixed the makefile to correctly run all the intended targets
* Lots of fixes and improvements to VCF and BAM comparison (see updated docs)
* Add ability to modify comparison options on DataFiles (set_compare_opts method)
* Add support for arbitrary objects in test_data.json
* Improve comparison of expected to actual values, including support for None, dict, and list values
* Add support for comparing gzipped files, using [xphyle](https://github.com/jdidion/xphyle) to detect file format
* Improve assertion error messages
* Add json data type and add ability to localize dict contents as JS

## v1.0.1 (2019.08.28)

* Workflow files are first searched in the current test context directory, so it is no longer necessary to pass a relative path from the project root to workflow_runner
* Defined the concept of a module root, which is the first directory (starting from the test context directory) up that contains a "tests" folder
    * WDL files under the current module root are imported by default if an import_paths.txt file is not specified
    * The workflow_data_descriptor_file fixture is updated to correctly look for test_data.json in the tests/ directory of the current module
* Complex workflow inputs are now serialized properly, which ensures that data files in arrays or dicts are localized

## v1.0.0 (2019.08.23)

* First public release of pytest-wdl<|MERGE_RESOLUTION|>--- conflicted
+++ resolved
@@ -3,11 +3,8 @@
 ## Development
 
 * Add support for YAML data and configuration files (#116)
-<<<<<<< HEAD
 * Add a Cromwell Server executor (thanks @pamagee!)
-=======
 * Add ability to specify tests in JSON/WDL (#117)
->>>>>>> ef495bad
 
 ## v1.3.0 (2020.02.14)
 
