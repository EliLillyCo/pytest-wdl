--- conflicted
+++ resolved
@@ -6,11 +6,7 @@
 from pathlib import Path
 import shutil
 import tempfile
-<<<<<<< HEAD
 from typing import Callable, Optional, Type, Union, cast
-=======
-from typing import Callable, Optional, Type, cast
->>>>>>> 98fab005
 import urllib.request
 
 import delegator
@@ -22,7 +18,6 @@
 class Localizer(metaclass=ABCMeta):
     def __call__(self, destination: Path):
         pass
-<<<<<<< HEAD
 
 
 class UrlLocalizer:
@@ -81,59 +76,6 @@
         localizer: Localizer,
         allowed_diff_lines: int = 0
     ):
-=======
-
-
-class UrlLocalizer:
-    def __init__(
-        self, url: str, http_headers: Optional[dict] = None,
-        proxies: Optional[dict] = None
-    ):
-        self.url = url
-        self.http_headers = http_headers
-        self.proxies = proxies
-
-    def __call__(self, destination: Path):
-        LOG.debug(f"Persisting {destination} from url {self.url}")
-        req = urllib.request.Request(self.url)
-        if self.http_headers:
-            for name, value in self.http_headers.items():
-                req.add_header(name, value)
-        if self.proxies:
-            for proxy_type, url in self.proxies.items():
-                req.set_proxy(url, proxy_type)
-        rsp = urllib.request.urlopen(req)
-        with open(destination, "wb") as out:
-            shutil.copyfileobj(rsp, out)
-
-
-class StringLocalizer:
-    def __init__(self, contents: str):
-        self.contents = contents
-
-    def __call__(self, destination: Path):
-        LOG.debug(f"Persisting {destination} from contents")
-        with open(destination, "wt") as out:
-            out.write(self.contents)
-
-
-class LinkLocalizer:
-    def __init__(self, source: Path):
-        self.source = source
-
-    def __call__(self, destination: Path):
-        self.source.symlink_to(destination)
-
-
-class DataFile:
-    """
-    A data file, which may be located locally, remotely, or represented as a string.
-
-    Args:
-        local_path: Path where the data file should exist after being localized.
-    """
-    def __init__(self, local_path: Path, localizer: Localizer, allowed_diff_lines: int):
->>>>>>> 98fab005
         self.local_path = local_path
         self.localizer = localizer
         self.allowed_diff_lines = allowed_diff_lines
@@ -236,13 +178,10 @@
 
 
 class DataDirs:
-<<<<<<< HEAD
     """
     Provides data files from test data directory structure as defined by the
     datadir and datadir-ng plugins. Paths are resolved lazily upon first request.
     """
-=======
->>>>>>> 98fab005
     def __init__(
         self, basedir: Path, module, cls: Optional[Type], function: Optional[Callable]
     ):
@@ -282,28 +221,21 @@
 
 
 class TestDataResolver:
-<<<<<<< HEAD
     """
     Resolves data files that may need to be localized.
     """
     def __init__(
         self, test_data_file: Path, localize_dir: Union[str, Path], http_headers: dict,
-=======
-    def __init__(
-        self, test_data_file: Path, localize_dir: Path, http_headers: dict,
->>>>>>> 98fab005
         proxies: dict
     ):
         with open(test_data_file, "rt") as inp:
             self._data = json.load(inp)
-<<<<<<< HEAD
+
         if isinstance(localize_dir, Path):
             self.localize_dir = cast(Path, localize_dir)
         else:
             self.localize_dir = Path(cast(str, localize_dir))
-=======
-        self.localize_dir = localize_dir
->>>>>>> 98fab005
+
         self.http_headers = http_headers
         self.proxies = proxies
 
@@ -312,7 +244,6 @@
     ) -> DataFile:
         if name not in self._data:
             raise ValueError(f"Unrecognized name {name}")
-<<<<<<< HEAD
 
         value = self._data[name]
         if isinstance(value, dict):
@@ -378,73 +309,6 @@
 
         return data_file_class(local_path, localizer, **kwargs)
 
-=======
-
-        value = self._data[name]
-        if isinstance(value, dict):
-            return self.create_data_file(datadirs=datadirs, **cast(dict, value))
-        else:
-            return value
-
-    def create_data_file(
-        self,
-        type: Optional[str] = "default",
-        name: Optional[str] = None,
-        path: Optional[str] = None,
-        url: Optional[str] = None,
-        contents: Optional[str] = None,
-        datadirs: Optional[DataDirs] = None,
-        **kwargs
-    ):
-        data_file_class = DATA_TYPES.get(type, DataFile)
-        local_path = None
-        localizer = None
-
-        if path:
-            if os.path.isabs(path):
-                path = Path(path)
-            else:
-                path = (self.localize_dir / path).absolute()
-            local_path = path
-
-        if url:
-            localizer = UrlLocalizer(url, self.http_headers, self.proxies)
-            if not local_path:
-                if name:
-                    local_path = (self.localize_dir / name).absolute()
-                else:
-                    filename = url.rsplit("/", 1)[1]
-                    local_path = (self.localize_dir / filename).absolute()
-        elif contents:
-            localizer = StringLocalizer(contents)
-            if not local_path:
-                if name:
-                    local_path = (self.localize_dir / name).absolute()
-                else:
-                    local_path = Path(tempfile.mkstemp(dir=self.localize_dir)[1])
-        elif name and datadirs:
-            for dd in datadirs.paths:
-                dd_path = dd / name
-                if dd_path.exists():
-                    break
-            else:
-                raise ValueError(
-                    f"File {name} not found in any of the following datadirs: "
-                    f"{datadirs}"
-                )
-            if not local_path:
-                local_path = dd_path
-            else:
-                localizer = LinkLocalizer(dd_path)
-        else:
-            raise ValueError(
-                f"File {path or name} does not exist. Either a url, file contents, "
-                f"or a local file must be provided."
-            )
-
-        return data_file_class(local_path, localizer, **kwargs)
-
->>>>>>> 98fab005
 
 class TestData:
     """
